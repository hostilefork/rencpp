--- conflicted
+++ resolved
@@ -299,10 +299,7 @@
 
                 if (opacity <= quittingOpacity) {
                     fadeTimer->stop();
-<<<<<<< HEAD
-=======
                     forcingQuit = true;
->>>>>>> 8acd44db
                     qApp->quit();
                 }
                 else if (opacity >= initialOpacity) {
