//
// watchlist.cpp
// This file is part of Ren Garden
// Copyright (C) 2015 MetÆducation
//
// Ren Garden is free software: you can redistribute it and/or modify
// it under the terms of the GNU General Public License as published by
// the Free Software Foundation, either version 3 of the License, or
// (at your option) any later version.
//
// Ren Garden is distributed in the hope that it will be useful,
// but WITHOUT ANY WARRANTY; without even the implied warranty of
// MERCHANTABILITY or FITNESS FOR A PARTICULAR PURPOSE.  See the
// GNU General Public License for more details.
//
// You should have received a copy of the GNU General Public License
// along with Ren Garden.  If not, see <http://www.gnu.org/licenses/>.
//
// See http://ren-garden.metaeducation.com for more information on this project
//


#include <QtWidgets>

#include <QTableWidget>

#include "watchlist.h"
#include "mainwindow.h"

#include "rencpp/ren.hpp"
#include "rencpp/runtime.hpp"



///
/// WATCH WIDGET ITEM REPRESENTING A SINGLE CELL IN THE WATCH TABLE
///

//
// Currently no support for editing the *values*, only the labels for the
// names.  Technically speaking, value editing isn't difficult, and should
// be included at some point.
//

void WatchList::onItemChanged(QTableWidgetItem * item) {
<<<<<<< HEAD
=======
    Watcher & w = *watchers[item->row()];

>>>>>>> 4180dbb8
    switch (item->column()) {
        case 0: {
            QString contents = item->data(Qt::DisplayRole).toString();

<<<<<<< HEAD
            if (contents == watchers[item->row()].getWatchString()) {
                // If the text is the same as what it was, then odds are they
                // selected in the cell adn clicked away...vs having the
=======
            if (contents == w.getWatchString()) {
                // If the text is the same as what it was, then odds are they
                // selected in the cell and clicked away...vs having the
>>>>>>> 4180dbb8
                // expression (x + y) and wanting to label it (x + y), for
                // instance.
                return;
            }

            // If they type text into the first column and it doesn't match the
            // text that was there, then consider it to be a label.  If they
            // delete everything, consider it to be "unlabeling"

<<<<<<< HEAD
            if (contents.isEmpty()) {
                watchers[item->row()].tag = ren::none;
                item->QTableWidgetItem::setTextColor(Qt::black);
            } else {
                watchers[item->row()].tag = ren::String {
                    QString("{") + contents + "}"
                };
                item->QTableWidgetItem::setTextColor(Qt::darkMagenta);
            }

            item->QTableWidgetItem::setData(
                Qt::EditRole,
                watchers[item->row()].getWatchString()
            );
=======
            if (contents.isEmpty())
                w.label = ren::none;
            else
                w.label = ren::Tag {QString("<") + contents + ">"};

            updateWatcher(item->row() + 1);
>>>>>>> 4180dbb8
            break;
        }

        case 1:
            reportStatus(
                "Memory editing of variables not supported (yet...)"
            );
            break;

        default:
            throw std::runtime_error("Illegal column selected");
    }
}



///
/// WATCHER CLASS REPRESENTING A SINGLE WATCHED VALUE OR EXPRESSION
///


WatchList::Watcher::Watcher (
    ren::Value const & watch,
    bool recalculates,
    ren::Value const & label
) :
    watch (watch),
    recalculates (recalculates),
    label (label),
    frozen (false)
{
    evaluate(true);
}


void WatchList::Watcher::evaluate(bool firstTime) {
    try {
        if (firstTime or (recalculates and (not frozen)))
            value = watch(); // apply it
        error = ren::none;
    }
    catch (ren::evaluation_error const & e) {
        value = ren::unset;
        error = e.error();
    }
    catch (std::exception const & e) {
        assert(false);
        error = ren::none;
    }
    catch (...) {
        assert(false);
    }
}


QString WatchList::Watcher::getWatchString() const {
    if (label) {
        ren::Tag tag = static_cast<ren::Tag>(label);
        return tag.spellingOf<QString>();
    }

    // Should there be a way to automatically debug based on the
    // address values of the cell?  That could be helpful.  Could
    // also just have a mode that shows that anyway...tooltip?

    return static_cast<QString>(watch);
}


QString WatchList::Watcher::getValueString() const {
    if (error)
        return static_cast<QString>(error);
    return static_cast<QString>(ren::runtime("mold/all", value));
}



///
/// WATCHLIST CONSTRUCTOR
///

WatchList::WatchList(QWidget * parent) :
    QTableWidget (0, 2, parent)
{
    setHorizontalHeaderLabels(QStringList() << "name" << "value");

    // We want the value column of TableWidget to get wider if the splitter
    // or dock widget give it more space

    horizontalHeader()->setStretchLastSection(true);

    // Lots of interesting options for right click menus on watch items,
    // although we are exploring what can be done with the "watch dialect"
    // to keep your hands off the mouse and still be productive

    setContextMenuPolicy(Qt::CustomContextMenu);
    connect(
        this, &WatchList::customContextMenuRequested,
        this, &WatchList::customMenuRequested,
        Qt::DirectConnection
    );


    // Create the function that will be added to the environment to be bound
    // to the word WATCH.  If you give it a word or path it will be quoted,
    // but if you give it a paren it will be an expression to evaluate.  If
    // you give it a block it will be interpreted in the "watch dialect".
    // Feature under development.  :-)

    // We face a problem here that Ren is not running on the GUI thread.
    // That's because we want to be able to keep the GUI responsive while
    // running.  But we have to manage our changes on the data structures
    // by posting messages.

    // Because we're quoting it's hard to get a logic, so the reserved
    // words for on, off, true, false, yes, and no are recognized explicitly
    // Any logic value could be used with parens however, and if those words
    // have been reassigned to something else the parens could work for that
    // as well.

    auto watchFunction = ren::makeFunction(
        "{WATCH dialect for monitoring and un-monitoring in the Ren Workbench}"
        ":arg [word! path! block! paren! integer! tag!]"
        "    {word to watch or other legal parameter, see documentation)}",

        REN_STD_FUNCTION,

        [this](ren::Value const & arg) -> ren::Value {

            ren::Value nextLabel = ren::none;
            if (arg.isBlock()) {
                ren::Block aggregate {};
                bool nextRecalculates = true;

                for (auto item : static_cast<ren::Block>(arg)) {
                    if (item.isTag())
                        nextLabel = item;
                    else if (item.isRefinement()) {
                        auto ref = static_cast<ren::Refinement>(item);
                        if (ref.spellingOf<QString>().toUpper() == "CELL")
                            nextRecalculates = false;
                        else
                            ren::runtime(
                                "do make error! {refinements can only"
                                "be /CELL right now in watch dialect}"
                            );
                    } else {
                        // REVIEW: exception handling if they watch something
                        // with no value in the block form?  e.g. watch [x y]
                        // and x gets added as a watch where both undefined,
                        // but y doesn't?

                        ren::Value result
                            = watchDialect(item, nextRecalculates, nextLabel);
                        nextRecalculates = true;
                        nextLabel = ren::none;
                        if (not result.isUnset())
                            ren::runtime("append", aggregate, result);
                    }
                }
                return aggregate;
            }

            return watchDialect(arg, true, ren::none);
        }
    );

    ren::runtime("watch: quote", watchFunction);

    // We also have to hook up the watchCalled and handleWatch signals and
    // slots.  This could be asynchronous, however we actually are
    // looking at some of the values and running the evaluator.  So we
    // have to hold up the running evaluator when watch is called

    connect(
        this, &WatchList::pushWatcherRequested,
        this, &WatchList::pushWatcher,
        Qt::BlockingQueuedConnection
    );

    connect(
        this, &WatchList::removeWatcherRequested,
        this, &WatchList::removeWatcher,
        Qt::BlockingQueuedConnection
    );

    connect(
        this, &WatchList::freezeItemRequested,
        this, &WatchList::setFreezeState,
        Qt::BlockingQueuedConnection
    );
<<<<<<< HEAD

    connect(
        this, &WatchList::itemChanged,
        this, &WatchList::onItemChanged,
        Qt::AutoConnection
    );
}
=======
>>>>>>> 4180dbb8

    connect(
        this, &WatchList::itemChanged,
        this, &WatchList::onItemChanged,
        Qt::AutoConnection
    );
}

<<<<<<< HEAD
void WatchList::pushWatcher() {
    Watcher & watcher = watchers.back();

    QTableWidgetItem * name = new QTableWidgetItem;
    QTableWidgetItem * value = new QTableWidgetItem;

    name->setText(watcher.getWatchString());
    if (watcher.tag or watcher.useCell)
        name->setForeground(Qt::darkMagenta);
=======
>>>>>>> 4180dbb8

void WatchList::pushWatcher(Watcher * watcherUnique) {
    // Note that because we are passing a unique pointer, more than one
    // client can not listen to the pushWatcherRequest signal.  Should this
    // be a shared pointer?

    watchers.push_back(std::unique_ptr<Watcher>(watcherUnique));

    int count = rowCount();
    insertRow(count);

    updateWatcher(count + 1);

    emit showDockRequested();
}


void WatchList::removeWatcher(int index) {
    watchers.erase(std::begin(watchers) + (index - 1));
    removeRow(index - 1);
}


void WatchList::duplicateWatcher(int index) {
    watchers.insert(
        std::begin(watchers) + (index - 1),
        std::unique_ptr<Watcher> {new Watcher {*watchers[index - 1]}}
    );

    assert(watchers[0]->label.isEqualTo(watchers[1]->label));
    blockSignals(true);
    insertRow(index - 1);
    blockSignals(false);

    updateWatcher(index);
}


<<<<<<< HEAD
void WatchList::duplicateWatcher(int index) {
    watchers.insert(std::begin(watchers) + (index - 1), watchers[index - 1]);

    QTableWidgetItem * name = item(index - 1, 0)->clone();
    QTableWidgetItem * value = item(index - 1, 1)->clone();
    insertRow(index - 1);
    setItem(index - 1, 0, name);
    setItem(index  - 1, 1, value);

    return;
}


void WatchList::setFreezeState(int index, bool frozen) {
    watchers[index - 1].frozen = frozen;
    if (frozen) {
        item(index - 1, 0)->setBackground(Qt::gray);
        item(index - 1, 1)->setBackground(Qt::gray);
    } else {
        item(index - 1, 0)->setBackground(Qt::white);
        item(index - 1, 1)->setBackground(Qt::white);

        updateWatches();
    }
=======
void WatchList::setFreezeState(int index, bool frozen) {
    watchers[index - 1]->frozen = frozen;
    updateWatcher(index);
}

>>>>>>> 4180dbb8

void WatchList::setRecalculatesState(int index, bool recalculates) {
    watchers[index - 1]->recalculates = recalculates;
    updateWatcher(index);
}


void WatchList::mousePressEvent(QMouseEvent * event) {
    setSelectionMode(QAbstractItemView::SingleSelection);
    QTableWidget::mousePressEvent(event);
}


void WatchList::updateWatcher(int index) {
    Watcher & w = *watchers[index - 1];

    w.evaluate(); // will not evaluate if frozen

    // We only insert a row at the table call sites (duplicate, add); this
    // won't have a table widget item by default.  Hence the if null check.
    // with an allocate.  REVIEW.

<<<<<<< HEAD
    for (int row = 0; row < rowCount(); row++) {
        Watcher & w = watchers[row];
        if (w.frozen)
            continue;

        QString oldText = item(row, 1)->text();
        QBrush oldBrush = item(row, 1)->foreground();
        QBrush newBrush = QBrush(Qt::black);

        w.evaluate();
        if (w.useCell) {
            newBrush = QBrush(Qt::darkGreen);
        }
        else if (w.error) {
            newBrush = QBrush(Qt::darkRed);
        }

        QString newText = w.getValueString();
=======
    blockSignals(true);

    QTableWidgetItem * nameItem = item(index - 1, 0);
    if (not nameItem) {
        nameItem = new QTableWidgetItem;
        setItem(index - 1, 0, nameItem);
    }
    QTableWidgetItem * valueItem = item(index - 1, 1);
    if (not valueItem) {
        valueItem = new QTableWidgetItem;
        setItem(index - 1, 1, valueItem);
    }

    if (not w.recalculates)
        valueItem->setForeground(Qt::darkGreen);
    else if (w.error)
        valueItem->setForeground(Qt::darkRed);
    else
        valueItem->setForeground(Qt::black);

    if (w.frozen) {
        nameItem->setBackground(Qt::gray);
        valueItem->setBackground(Qt::gray);
    } else {
        nameItem->setBackground(Qt::white);
        valueItem->setBackground(Qt::white);
    }
>>>>>>> 4180dbb8

    if (w.label)
        nameItem->setForeground(Qt::darkMagenta);
    else
        nameItem->setForeground(Qt::black);

<<<<<<< HEAD
        item(row, 0)->setSelected(false);
        if ((oldText != newText) or (oldBrush != newBrush)) {
            QTableWidgetItem * newValueItem = new QTableWidgetItem;
=======
    // We give visual feedback by selecting the watches that have changed
    // since the last update.
    //
    // REVIEW: Need to check for value/error change, not just the text
    // changing
>>>>>>> 4180dbb8

    QString newText = w.getValueString();

    nameItem->setSelected(false);
    nameItem->setText(w.getWatchString());
    if (valueItem->text() != newText) {
        valueItem->setText(newText);
        valueItem->setSelected(true);
    }
    else
        valueItem->setSelected(false);

<<<<<<< HEAD
            item(row, 1)->setSelected(true);
        }
        else {
            item(row, 1)->setSelected(false);
        }
=======
    blockSignals(false);
}


void WatchList::updateAllWatchers() {
    if (not isVisible())
        return;

    // We only temporarily do this selection mode to do our highlighting
    // it's turned off before you can ever click the mouse...

    setSelectionMode(QAbstractItemView::MultiSelection);

    for (int row = 0; row < rowCount(); row++) {
        updateWatcher(row + 1);
>>>>>>> 4180dbb8
    }
}


ren::Value WatchList::watchDialect(
    ren::Value const & arg,
    bool recalculates,
    ren::Value const & label
) {
    if (arg.isInteger()) {
        int signedIndex = static_cast<ren::Integer>(arg);
        if (signedIndex == 0) {
            ren::runtime("do make error! {Integer arg must be nonzero}");
            return ren::unset; // unreachable
        }

        bool removal = signedIndex < 0;
        size_t index = std::abs(signedIndex);

        // Positive integer is a request for the data held by the
        // watch, which we need to do here and return synchronously.
        // Negative integers affect the GUI and run on GUI thread.

        if (index > this->watchers.size()) {
            ren::runtime("do make error! {No such watchlist item index}");
            return ren::unset; // unreachable
        }

        ren::Value watchValue = watchers[index - 1]->value;
        ren::Value watchError = watchers[index - 1]->error;
        if (removal) {
            emit removeWatcherRequested(index);
            return watchValue;
        }

        // Experimental trick: apply the error, if it is none it is a no-op
        // Nifty benefit of Generalized Apply!  But double check that it's
        // an error or a none, first, here :-)

<<<<<<< HEAD
        Q_ASSERT(
            watchers[index - 1].error.isNone()
            or watchers[index - 1].error.isError()
        );

        watchers[index - 1].error(); // apply the error-or-none

        return watchers[index - 1].value();
=======
        Q_ASSERT(watchError.isNone() or watchError.isError());
        watchError(); // apply the error-or-none

        return watchValue;
>>>>>>> 4180dbb8
    }

    // Let's use the evaluator for this trick.  :-)  Have it give us back
    // -1, 0, or 1... -1 meaning "word is not a logic synonym"

    int logicIndex = -1;

#ifdef GARDEN_CPP_WAY
    if (arg.isWord()) {
        static std::vector<QString> logicWords[2] =
            {{"off", "no", "false"}, {"on", "yes", "true"}};

        ren::Word word = ren::Word {arg};
        auto spelling = word.spellingOf<QString>();
        for (int index = 0; index < 2; index++) {
            if (
                logicWords[index].end()
                != std::find(
                    logicWords[index].begin(),
                    logicWords[index].end(),
                    spelling
                )
            ) {
                logicIndex = index;
                break;
            }
        }
    }

    if (arg.isLogic()) {
        logicIndex = static_cast<bool>(arg);
    }
#else
    logicIndex = static_cast<ren::Integer>(
        ren::runtime(
            "case", ren::Block {
            "    find [off no false] quote", arg, "[0]"
            "    find [on yes true] quote", arg, "[1]"
            "    true [-1]"
            }
        )
    );
#endif

    if (logicIndex != -1) {
        if (logicIndex)
            emit showDockRequested();
        else
            emit hideDockRequested();
        return ren::unset;
    }

    // With those words out of the way, we should be able to take
    // for granted the creation of a Watcher for words.  Then we
    // can throw an error up to the console on a /cell request.
    // Because there's no use adding it to the watch list if it will
    // never be evaluated again (a regular watch may become good...)

    if (arg.isWord() or arg.isPath() or arg.isParen()) {

        Watcher * watcherUnique = new Watcher {arg, recalculates, label};

        // we append to end instead of inserting at the top because
        // it keeps the numbering more consistent.  But some people might
        // desire it added at the top and consider it better that way?

        emit pushWatcherRequested(watcherUnique);

        Watcher & w = *watcherUnique; // signal handler took ownership

        // it might not seem we need to technically invoke the error here,
        // but if there was an error and people are scripting then they
        // need to handle that with try blocks...because we don't want to
        // quietly give back an unset if the operation failed.

<<<<<<< HEAD
        watchers.push_back(watcher);
=======
        if (w.error)
            w.error.apply(); // should throw...
>>>>>>> 4180dbb8

        return w.value.apply();
    }

    if (arg.isTag()) {
        for (auto & watcherPtr : watchers) {
            Watcher & w = *watcherPtr;
            if (
                w.getWatchString()
                == static_cast<ren::Tag>(arg).spellingOf<QString>()
            ) {
                return w.value;
            }
        }
        ren::runtime("do make error! {unknown tag name in watch list}");
        return ren::unset;
    }

    if (arg.isTag()) {
        for (auto & watcher : watchers) {
            if (watcher.getWatchString() == ren::Tag {arg}.spellingOf<QString>())
                return watcher.value;
        }
        return ren::unset;
    }

    throw std::runtime_error("unexpected type passed to watch dialect");

    return ren::unset;
}


///
/// POPUP CONTEXT MENU
///

//
// Because it's not particularly computationally intensive to create a
// popup menu, we make a new one on each request and use lambda functions
// instead of worrying about setting up a bunch of slots to deal with
// QAction triggers.
//

void WatchList::customMenuRequested(QPoint pos){

    QMenu * menu = new QMenu {this};

    // Review: reconcile mix of indexing
    int index = currentRow() + 1;
    Watcher & w = *watchers[currentRow()];


    //
    // Create the actions for the popup menu
    //

    QAction * frozenAction = new QAction("Frozen", this);
    frozenAction->setCheckable(true);
<<<<<<< HEAD
    frozenAction->setChecked(watchers[index - 1].frozen);
=======
    frozenAction->setChecked(w.frozen);
>>>>>>> 4180dbb8
    frozenAction->setStatusTip(
        QString("Freeze or unfreeze this watcher, or [watch [freeze +/-")
        + QString::number(index) + "]"
    );

    QAction * recalculatesAction = new QAction("Recalculates", this);
    recalculatesAction->setCheckable(true);
    recalculatesAction->setChecked(w.recalculates);
    recalculatesAction->setStatusTip(
        QString("Watcher calculates or just watches value cell")
    );


    QAction * duplicateAction = new QAction("Duplicate", this);
    duplicateAction->setStatusTip(
        QString("Make a copy of this watcher, or [copy ")
        + QString::number(index) + "]"
    );

    QAction * unwatchAction = new QAction("Unwatch", this);
    unwatchAction->setStatusTip(
        QString("Stop watching this expression, or [watch -")
        + QString::number(index) + "]"
    );


    //
    // Order the items in the menu.  Ideally this would use some kind of
    // heuristic about your common operations to order it (or be configurable)
    // but we try to guess so that the most useful items are at the top,
    // the most dangerous at the bottom, etc.
    //

    menu->addAction(frozenAction);
    menu->addAction(recalculatesAction);
    menu->addAction(duplicateAction);
    menu->addAction(unwatchAction);


    //
    // Connect menu item actions to code that implements them.
    //
    // Note the threading issues tied up here.  We are on the GUI
    // thread, we may be in mid-evaluation of code in the console,
    // etc.  Because we're on the GUI we shouldn't emit the blocking
    // queued signal for requesting a watch.  Review all this.
    //

    connect(
        frozenAction, &QAction::triggered,
        [this, index](bool frozen) {
            setFreezeState(index, frozen);
<<<<<<< HEAD
=======
        }
    );

    connect(
        recalculatesAction, &QAction::triggered,
        [this, index](bool recalculates) {
            setRecalculatesState(index, recalculates);
>>>>>>> 4180dbb8
        }
    );

    connect(
        duplicateAction, &QAction::triggered,
        [this, index](bool) {
            duplicateWatcher(index);
        }
    );


    connect(
        unwatchAction, &QAction::triggered,
        [this, index](bool) {
            removeWatcher(index);
        }
    );

    //
    // Pop up the menu.  Note this call returns while the menu is up, so we
    // can't just delete it...we instead register a hook to clean it up when
    // it's hidden.
    //

    menu->popup(viewport()->mapToGlobal(pos));

    connect(
        menu, &QMenu::aboutToHide,
        menu, &QObject::deleteLater,
        Qt::DirectConnection // it's "deleteLater", already queued...
    );

}
<|MERGE_RESOLUTION|>--- conflicted
+++ resolved
@@ -43,24 +43,15 @@
 //
 
 void WatchList::onItemChanged(QTableWidgetItem * item) {
-<<<<<<< HEAD
-=======
     Watcher & w = *watchers[item->row()];
 
->>>>>>> 4180dbb8
     switch (item->column()) {
         case 0: {
             QString contents = item->data(Qt::DisplayRole).toString();
 
-<<<<<<< HEAD
-            if (contents == watchers[item->row()].getWatchString()) {
-                // If the text is the same as what it was, then odds are they
-                // selected in the cell adn clicked away...vs having the
-=======
             if (contents == w.getWatchString()) {
                 // If the text is the same as what it was, then odds are they
                 // selected in the cell and clicked away...vs having the
->>>>>>> 4180dbb8
                 // expression (x + y) and wanting to label it (x + y), for
                 // instance.
                 return;
@@ -70,29 +61,12 @@
             // text that was there, then consider it to be a label.  If they
             // delete everything, consider it to be "unlabeling"
 
-<<<<<<< HEAD
-            if (contents.isEmpty()) {
-                watchers[item->row()].tag = ren::none;
-                item->QTableWidgetItem::setTextColor(Qt::black);
-            } else {
-                watchers[item->row()].tag = ren::String {
-                    QString("{") + contents + "}"
-                };
-                item->QTableWidgetItem::setTextColor(Qt::darkMagenta);
-            }
-
-            item->QTableWidgetItem::setData(
-                Qt::EditRole,
-                watchers[item->row()].getWatchString()
-            );
-=======
             if (contents.isEmpty())
                 w.label = ren::none;
             else
                 w.label = ren::Tag {QString("<") + contents + ">"};
 
             updateWatcher(item->row() + 1);
->>>>>>> 4180dbb8
             break;
         }
 
@@ -284,7 +258,6 @@
         this, &WatchList::setFreezeState,
         Qt::BlockingQueuedConnection
     );
-<<<<<<< HEAD
 
     connect(
         this, &WatchList::itemChanged,
@@ -292,28 +265,7 @@
         Qt::AutoConnection
     );
 }
-=======
->>>>>>> 4180dbb8
-
-    connect(
-        this, &WatchList::itemChanged,
-        this, &WatchList::onItemChanged,
-        Qt::AutoConnection
-    );
-}
-
-<<<<<<< HEAD
-void WatchList::pushWatcher() {
-    Watcher & watcher = watchers.back();
-
-    QTableWidgetItem * name = new QTableWidgetItem;
-    QTableWidgetItem * value = new QTableWidgetItem;
-
-    name->setText(watcher.getWatchString());
-    if (watcher.tag or watcher.useCell)
-        name->setForeground(Qt::darkMagenta);
-=======
->>>>>>> 4180dbb8
+
 
 void WatchList::pushWatcher(Watcher * watcherUnique) {
     // Note that because we are passing a unique pointer, more than one
@@ -352,38 +304,11 @@
 }
 
 
-<<<<<<< HEAD
-void WatchList::duplicateWatcher(int index) {
-    watchers.insert(std::begin(watchers) + (index - 1), watchers[index - 1]);
-
-    QTableWidgetItem * name = item(index - 1, 0)->clone();
-    QTableWidgetItem * value = item(index - 1, 1)->clone();
-    insertRow(index - 1);
-    setItem(index - 1, 0, name);
-    setItem(index  - 1, 1, value);
-
-    return;
-}
-
-
-void WatchList::setFreezeState(int index, bool frozen) {
-    watchers[index - 1].frozen = frozen;
-    if (frozen) {
-        item(index - 1, 0)->setBackground(Qt::gray);
-        item(index - 1, 1)->setBackground(Qt::gray);
-    } else {
-        item(index - 1, 0)->setBackground(Qt::white);
-        item(index - 1, 1)->setBackground(Qt::white);
-
-        updateWatches();
-    }
-=======
 void WatchList::setFreezeState(int index, bool frozen) {
     watchers[index - 1]->frozen = frozen;
     updateWatcher(index);
 }
 
->>>>>>> 4180dbb8
 
 void WatchList::setRecalculatesState(int index, bool recalculates) {
     watchers[index - 1]->recalculates = recalculates;
@@ -406,26 +331,6 @@
     // won't have a table widget item by default.  Hence the if null check.
     // with an allocate.  REVIEW.
 
-<<<<<<< HEAD
-    for (int row = 0; row < rowCount(); row++) {
-        Watcher & w = watchers[row];
-        if (w.frozen)
-            continue;
-
-        QString oldText = item(row, 1)->text();
-        QBrush oldBrush = item(row, 1)->foreground();
-        QBrush newBrush = QBrush(Qt::black);
-
-        w.evaluate();
-        if (w.useCell) {
-            newBrush = QBrush(Qt::darkGreen);
-        }
-        else if (w.error) {
-            newBrush = QBrush(Qt::darkRed);
-        }
-
-        QString newText = w.getValueString();
-=======
     blockSignals(true);
 
     QTableWidgetItem * nameItem = item(index - 1, 0);
@@ -453,24 +358,17 @@
         nameItem->setBackground(Qt::white);
         valueItem->setBackground(Qt::white);
     }
->>>>>>> 4180dbb8
 
     if (w.label)
         nameItem->setForeground(Qt::darkMagenta);
     else
         nameItem->setForeground(Qt::black);
 
-<<<<<<< HEAD
-        item(row, 0)->setSelected(false);
-        if ((oldText != newText) or (oldBrush != newBrush)) {
-            QTableWidgetItem * newValueItem = new QTableWidgetItem;
-=======
     // We give visual feedback by selecting the watches that have changed
     // since the last update.
     //
     // REVIEW: Need to check for value/error change, not just the text
     // changing
->>>>>>> 4180dbb8
 
     QString newText = w.getValueString();
 
@@ -483,13 +381,6 @@
     else
         valueItem->setSelected(false);
 
-<<<<<<< HEAD
-            item(row, 1)->setSelected(true);
-        }
-        else {
-            item(row, 1)->setSelected(false);
-        }
-=======
     blockSignals(false);
 }
 
@@ -505,7 +396,6 @@
 
     for (int row = 0; row < rowCount(); row++) {
         updateWatcher(row + 1);
->>>>>>> 4180dbb8
     }
 }
 
@@ -545,21 +435,10 @@
         // Nifty benefit of Generalized Apply!  But double check that it's
         // an error or a none, first, here :-)
 
-<<<<<<< HEAD
-        Q_ASSERT(
-            watchers[index - 1].error.isNone()
-            or watchers[index - 1].error.isError()
-        );
-
-        watchers[index - 1].error(); // apply the error-or-none
-
-        return watchers[index - 1].value();
-=======
         Q_ASSERT(watchError.isNone() or watchError.isError());
         watchError(); // apply the error-or-none
 
         return watchValue;
->>>>>>> 4180dbb8
     }
 
     // Let's use the evaluator for this trick.  :-)  Have it give us back
@@ -635,12 +514,8 @@
         // need to handle that with try blocks...because we don't want to
         // quietly give back an unset if the operation failed.
 
-<<<<<<< HEAD
-        watchers.push_back(watcher);
-=======
         if (w.error)
             w.error.apply(); // should throw...
->>>>>>> 4180dbb8
 
         return w.value.apply();
     }
@@ -659,14 +534,6 @@
         return ren::unset;
     }
 
-    if (arg.isTag()) {
-        for (auto & watcher : watchers) {
-            if (watcher.getWatchString() == ren::Tag {arg}.spellingOf<QString>())
-                return watcher.value;
-        }
-        return ren::unset;
-    }
-
     throw std::runtime_error("unexpected type passed to watch dialect");
 
     return ren::unset;
@@ -699,11 +566,7 @@
 
     QAction * frozenAction = new QAction("Frozen", this);
     frozenAction->setCheckable(true);
-<<<<<<< HEAD
-    frozenAction->setChecked(watchers[index - 1].frozen);
-=======
     frozenAction->setChecked(w.frozen);
->>>>>>> 4180dbb8
     frozenAction->setStatusTip(
         QString("Freeze or unfreeze this watcher, or [watch [freeze +/-")
         + QString::number(index) + "]"
@@ -756,8 +619,6 @@
         frozenAction, &QAction::triggered,
         [this, index](bool frozen) {
             setFreezeState(index, frozen);
-<<<<<<< HEAD
-=======
         }
     );
 
@@ -765,7 +626,6 @@
         recalculatesAction, &QAction::triggered,
         [this, index](bool recalculates) {
             setRecalculatesState(index, recalculates);
->>>>>>> 4180dbb8
         }
     );
 
