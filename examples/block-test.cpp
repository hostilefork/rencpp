--- conflicted
+++ resolved
@@ -17,17 +17,10 @@
 
     Block singletonInitializer {singleton};
 
-<<<<<<< HEAD
-
-=======
     print(singletonInitializer);
->>>>>>> 4180dbb8
 
     Block threeEmpties {Block {}, Block {}, Block {}};
 
     Block randomStuff {"blue", Block {true, 1020}, 3.04};
-<<<<<<< HEAD
-=======
     print(randomStuff);
->>>>>>> 4180dbb8
 }